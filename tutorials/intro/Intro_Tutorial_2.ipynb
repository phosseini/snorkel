--- conflicted
+++ resolved
@@ -379,21 +379,6 @@
    "nbconvert_exporter": "python",
    "pygments_lexer": "ipython2",
    "version": "2.7.13"
-<<<<<<< HEAD
-  },
-  "widgets": {
-   "state": {
-    "84daf06372c74608bbcc7d08f7ac7894": {
-     "views": [
-      {
-       "cell_index": 21
-      }
-     ]
-    }
-   },
-   "version": "1.2.0"
-=======
->>>>>>> 62f611c9
   }
  },
  "nbformat": 4,
