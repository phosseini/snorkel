from .meta import SnorkelSession, SnorkelBase
from .context import Context
from sqlalchemy import Table, Column, String, Integer, ForeignKey, UniqueConstraint
from sqlalchemy.orm import relationship, backref
from snorkel.models import snorkel_engine
from snorkel.utils import camel_to_under


candidate_set_candidate_association = Table('candidate_set_candidate_association', SnorkelBase.metadata,
                                            Column('candidate_set_id', Integer, ForeignKey('candidate_set.id')),
                                            Column('candidate_id', Integer, ForeignKey('candidate.id')))


class CandidateSet(SnorkelBase):
    """
    A set of Candidates, uniquely identified by a name.

    CandidateSets have many-to-many relationships with Candidates, so users can create new
    subsets, supersets, etc.
    """
    __tablename__ = 'candidate_set'
    id = Column(Integer, primary_key=True)
    name = Column(String, unique=True, nullable=False)
    candidates = relationship('Candidate', secondary=candidate_set_candidate_association, backref='sets',
                    lazy='dynamic')

    def append(self, item):
        self.candidates.append(item)

    def remove(self, item):
        self.candidates.remove(item)

    def __repr__(self):
        return "Candidate Set (" + str(self.name) + ")"

    def __iter__(self):
        """Default iterator is over self.candidates"""
        for candidate in self.candidates:
            yield candidate

    def __getitem__(self, key):
        return self.candidates[key]

    def __len__(self):
        return self.candidates.count()

    def stats(self, gold_set=None):
        """Print diagnostic stats about CandidateSet."""
        session = SnorkelSession.object_session(self)

        # NOTE: This is the number of contexts that had non-zero number of candidates!
        nc = session.query(Context.id).join(Candidate).filter(CandidateSet.name == self.name).distinct().count()
        print "=" * 80
        print "%s candidates in %s contexts" % (self.__len__(), nc)
        print "Avg. # of candidates / context*: %0.1f" % (self.__len__() / float(nc),)
        if gold_set is not None:
            print "-" * 80
            print "Overlaps with %0.2f%% of gold set" % (len(gold_set.intersection(self)) / float(len(gold_set)),)
        print "=" * 80
        print "*Only counting contexts with non-zero number of candidates."


class Candidate(SnorkelBase):
    """
    An abstract candidate relation.

    New relation types should be defined by calling candidate_subclass(), **not** subclassing
    this class directly.
    """
    __tablename__ = 'candidate'
    id = Column(Integer, primary_key=True)
    type = Column(String, nullable=False)

    __mapper_args__ = {
        'polymorphic_identity': 'candidate',
        'polymorphic_on': type
    }

    def get_contexts(self):
        """Get a tuple of the consituent contexts making up this candidate"""
        return tuple(getattr(self, name) for name in self.__argnames__)

<<<<<<< HEAD
    def get_canonical_ids(self):
        pass

    def get_parent(self):
        # Assumes all arguments have the same parent
        return self.get_arguments()[0].parent
=======
    def get_cids(self):
        """Get a tuple of the canonical IDs (CIDs) of the contexts making up this candidate"""
        return tuple(getattr(self, name + "_cid") for name in self.__argnames__)
>>>>>>> b7d1260e

    def __getitem__(self, key):
        return self.get_contexts()[key]

    def __repr__(self):
        return u"%s(%s)" % (self.__class__.__name__, u", ".join(map(unicode, self.get_contexts())))


def candidate_subclass(class_name, args, table_name=None):
    """
    Creates and returns a Candidate subclass with provided argument names, which are Context type.
    Creates the table in DB if does not exist yet.

    Import using:

    .. code-block:: python

        from snorkel.models import candidate_subclass

    :param class_name: The name of the class, should be "camel case" e.g. NewCandidateClass
    :param args: A list of names of consituent arguments, which refer to the Contexts--representing mentions--that
        comprise the candidate
    :param table_name: The name of the corresponding table in DB; if not provided, is converted from camel case
        by default, e.g. new_candidate_class
    """
    table_name = camel_to_under(class_name) if table_name is None else table_name
    class_attribs = {

        # Declares name for storage table
        '__tablename__' : table_name,
                
        # Connects ChemicalDisease records to generic Candidate records
        'id' : Column(Integer, ForeignKey('candidate.id'), primary_key=True),
                
        # Polymorphism information for SQLAlchemy
        '__mapper_args__' : {'polymorphic_identity': table_name},

        # Helper method to get argument names
        '__argnames__' : args
    }
        
    # Create named arguments
    unique_con_args = []
    for arg in args:

        # Primary arguments are constituent Contexts, and their ids
        class_attribs[arg + '_id']  = Column(Integer, ForeignKey('context.id'))
        class_attribs[arg]          = relationship('Context',
                                                  backref=backref(table_name + '_' + arg + 's', cascade_backrefs=False),
                                                  cascade_backrefs=False,
                                                  foreign_keys=class_attribs[arg + '_id'])
        unique_con_args.append(class_attribs[arg + '_id'])

        # Canonical ids, to be set post-entity normalization stage
        class_attribs[arg + '_cid'] = Column(Integer)

    class_attribs['__table_args__'] = (UniqueConstraint(*unique_con_args),)

    # Create class
    C = type(class_name, (Candidate,), class_attribs)
        
    # Create table in DB
    if not snorkel_engine.dialect.has_table(snorkel_engine, table_name):
        C.__table__.create(bind=snorkel_engine)
    return C<|MERGE_RESOLUTION|>--- conflicted
+++ resolved
@@ -80,18 +80,13 @@
         """Get a tuple of the consituent contexts making up this candidate"""
         return tuple(getattr(self, name) for name in self.__argnames__)
 
-<<<<<<< HEAD
-    def get_canonical_ids(self):
-        pass
-
     def get_parent(self):
         # Assumes all arguments have the same parent
         return self.get_arguments()[0].parent
-=======
+
     def get_cids(self):
         """Get a tuple of the canonical IDs (CIDs) of the contexts making up this candidate"""
         return tuple(getattr(self, name + "_cid") for name in self.__argnames__)
->>>>>>> b7d1260e
 
     def __getitem__(self, key):
         return self.get_contexts()[key]
