from typing import Dict, List, Tuple, Union

import numpy as np
import torch

TensorCollection = Union[torch.Tensor, dict, list, tuple]


def list_to_tensor(item_list: List[torch.Tensor]) -> torch.Tensor:
    """Convert a list of torch.Tensor into a single torch.Tensor."""

    # Convert single value tensor
    if all(item_list[i].dim() == 0 for i in range(len(item_list))):
        item_tensor = torch.stack(item_list, dim=0)
    # Convert 2 or more-D tensor with the same shape
    elif all(
        (item_list[i].size() == item_list[0].size()) and (len(item_list[i].size()) != 1)
        for i in range(len(item_list))
    ):
        item_tensor = torch.stack(item_list, dim=0)
    # Convert reshape to 1-D tensor and then convert
    else:
        item_tensor, _ = pad_batch([item.view(-1) for item in item_list])

    return item_tensor


def pad_batch(
    batch: List[torch.Tensor],
    max_len: int = 0,
    pad_value: int = 0,
    left_padded: bool = False,
) -> Tuple[torch.Tensor, torch.Tensor]:
    """Convert the batch into a padded tensor and mask tensor.

    Parameters
    ----------
    batch
        The data for padding
    max_len
        Max length of sequence of padding
    pad_value
        The value to use for padding
    left_padded
        If True, pad on the left, otherwise on the right

    Returns
    -------
    Tuple[torch.Tensor, torch.Tensor]
        The padded matrix and correspoing mask matrix.
    """

    batch_size = len(batch)
    max_seq_len = int(np.max([len(item) for item in batch]))  # type: ignore

    if max_len > 0 and max_len < max_seq_len:
        max_seq_len = max_len

    padded_batch = batch[0].new_full((batch_size, max_seq_len), pad_value)

    for i, item in enumerate(batch):
        length = min(len(item), max_seq_len)  # type: ignore
        if left_padded:
            padded_batch[i, -length:] = item[-length:]
        else:
            padded_batch[i, :length] = item[:length]

    mask_batch = torch.eq(padded_batch.clone().detach(), pad_value).type_as(
        padded_batch
    )

    return padded_batch, mask_batch


<<<<<<< HEAD
def get_active_mask(Y: torch.Tensor) -> torch.Tensor:
    """Return a mask of the active samples given some label Tensor Y.

    Parameters
    ----------
    Y
        Dimension N labels, where -1 indicates an abstain

    Returns
    -------
    Tensor
        Dimension N mask indicating "active" samples

    Example
    -------
    ```
    >>> Y = torch.LongTensor([-1, -1, 0, 1, 1])
    >>> get_active_mask(Y)
    tensor([0, 0, 1, 1, 1], dtype=torch.uint8)
    ```
    """
    if len(Y.size()) == 1:
        active = Y.detach() != -1
    else:
        active = torch.any(Y.detach() != -1, dim=1)
    return active


def merge_config(config: Config, config_updates: Dict[str, Any]) -> Config:
    """Merge a (potentially nested) dict of kwargs into a config (NamedTuple).

    Parameters
    ----------
    config
        An instantiated Config to update
    config_updates
        A potentially nested dict of settings to update in the Config

    Returns
    -------
    Config
        The updated Config

    Example
    -------
    ```
    config_updates = {
        "n_epochs": 5,
        "optimizer_config": {
            "lr": 0.001,
        }
    }
    trainer_config = merge_config(TrainerConfig(), config_updates)
    ```
    """
    for key, value in config_updates.items():
        if isinstance(value, dict):
            config_updates[key] = merge_config(getattr(config, key), value)
    return config._replace(**config_updates)


def recursive_merge_dicts(
    x: dict, y: dict, misses: str = "report", verbose: Optional[int] = None
) -> dict:
    """Merge dictionary y into a copy of x."""

    def recurse(x: dict, y: dict, misses: str = "report", verbose: int = 1) -> bool:
        found = True
        for k, v in y.items():
            found = False
            if k in x:
                found = True
                if isinstance(x[k], dict):
                    if not isinstance(v, dict):
                        msg = f"Attempted to overwrite dict {k} with " f"non-dict: {v}"
                        raise ValueError(msg)
                    # If v is {}, set x[k] = {} instead of recursing on empty dict
                    # Otherwise, recurse on the items in v
                    if v:
                        recurse(x[k], v, misses, verbose)
                    else:
                        x[k] = v
                else:
                    if x[k] == v:
                        msg = f"Reaffirming {k}={x[k]}"
                    else:
                        msg = f"Overwriting {k}={x[k]} to {k}={v}"
                        x[k] = v
                    if verbose > 1 and k != "verbose":
                        print(msg)
            else:
                for kx, vx in x.items():
                    if isinstance(vx, dict):
                        found = recurse(vx, {k: v}, misses="ignore", verbose=verbose)
                    if found:
                        break
            if not found:
                msg = f'Could not find kwarg "{k}" in destination dict.'
                if misses == "insert":
                    x[k] = v
                    if verbose > 1:
                        print(f"Added {k}={v} from second dict to first")
                elif misses == "exception":
                    raise ValueError(msg)
                elif misses == "report":
                    print(msg)
                else:
                    pass
        return found

    # If verbose is not provided, look for an value in y first, then x
    # (Do this because 'verbose' kwarg is often inside one or both of x and y)
    if verbose is None:
        verbose = y.get("verbose", x.get("verbose", 1))
        assert isinstance(verbose, int)

    z = copy.deepcopy(x)
    recurse(z, y, misses, verbose)
    return z


=======
>>>>>>> 6c1a9c75
def move_to_device(
    obj: TensorCollection, device: int = -1
) -> TensorCollection:  # pragma: no cover
    """Recursively move torch.Tensors to a given CUDA device.

    Given a structure (possibly) containing Tensors on the CPU, move all the Tensors
    to the specified GPU (or do nothing, if they should beon the CPU).

    Originally from:
    https://github.com/HazyResearch/metal/blob/mmtl_clean/metal/utils.py

    Parameters
    ----------
    obj
        Tensor or collection of Tensors to move
    device
        Device to move Tensors to
        device = -1 -> "cpu"
        device =  0 -> "cuda:0"
    """

    if device < 0 or not torch.cuda.is_available():
        return obj
    elif isinstance(obj, torch.Tensor):
        return obj.cuda(device)  # type: ignore
    elif isinstance(obj, dict):
        return {key: move_to_device(value, device) for key, value in obj.items()}
    elif isinstance(obj, list):
        return [move_to_device(item, device) for item in obj]
    elif isinstance(obj, tuple):
        return tuple([move_to_device(item, device) for item in obj])
    else:
        return obj


def collect_flow_outputs_by_suffix(
    flow_dict: Dict[str, List[torch.Tensor]], suffix: str
) -> List[torch.Tensor]:
    """Return flow_dict outputs specified by suffix, ordered by sorted flow_name."""
    return [
        flow_dict[flow_name][0]
        for flow_name in sorted(flow_dict.keys())
        if flow_name.endswith(suffix)
    ]<|MERGE_RESOLUTION|>--- conflicted
+++ resolved
@@ -71,8 +71,7 @@
 
     return padded_batch, mask_batch
 
-
-<<<<<<< HEAD
+  
 def get_active_mask(Y: torch.Tensor) -> torch.Tensor:
     """Return a mask of the active samples given some label Tensor Y.
 
@@ -101,101 +100,6 @@
     return active
 
 
-def merge_config(config: Config, config_updates: Dict[str, Any]) -> Config:
-    """Merge a (potentially nested) dict of kwargs into a config (NamedTuple).
-
-    Parameters
-    ----------
-    config
-        An instantiated Config to update
-    config_updates
-        A potentially nested dict of settings to update in the Config
-
-    Returns
-    -------
-    Config
-        The updated Config
-
-    Example
-    -------
-    ```
-    config_updates = {
-        "n_epochs": 5,
-        "optimizer_config": {
-            "lr": 0.001,
-        }
-    }
-    trainer_config = merge_config(TrainerConfig(), config_updates)
-    ```
-    """
-    for key, value in config_updates.items():
-        if isinstance(value, dict):
-            config_updates[key] = merge_config(getattr(config, key), value)
-    return config._replace(**config_updates)
-
-
-def recursive_merge_dicts(
-    x: dict, y: dict, misses: str = "report", verbose: Optional[int] = None
-) -> dict:
-    """Merge dictionary y into a copy of x."""
-
-    def recurse(x: dict, y: dict, misses: str = "report", verbose: int = 1) -> bool:
-        found = True
-        for k, v in y.items():
-            found = False
-            if k in x:
-                found = True
-                if isinstance(x[k], dict):
-                    if not isinstance(v, dict):
-                        msg = f"Attempted to overwrite dict {k} with " f"non-dict: {v}"
-                        raise ValueError(msg)
-                    # If v is {}, set x[k] = {} instead of recursing on empty dict
-                    # Otherwise, recurse on the items in v
-                    if v:
-                        recurse(x[k], v, misses, verbose)
-                    else:
-                        x[k] = v
-                else:
-                    if x[k] == v:
-                        msg = f"Reaffirming {k}={x[k]}"
-                    else:
-                        msg = f"Overwriting {k}={x[k]} to {k}={v}"
-                        x[k] = v
-                    if verbose > 1 and k != "verbose":
-                        print(msg)
-            else:
-                for kx, vx in x.items():
-                    if isinstance(vx, dict):
-                        found = recurse(vx, {k: v}, misses="ignore", verbose=verbose)
-                    if found:
-                        break
-            if not found:
-                msg = f'Could not find kwarg "{k}" in destination dict.'
-                if misses == "insert":
-                    x[k] = v
-                    if verbose > 1:
-                        print(f"Added {k}={v} from second dict to first")
-                elif misses == "exception":
-                    raise ValueError(msg)
-                elif misses == "report":
-                    print(msg)
-                else:
-                    pass
-        return found
-
-    # If verbose is not provided, look for an value in y first, then x
-    # (Do this because 'verbose' kwarg is often inside one or both of x and y)
-    if verbose is None:
-        verbose = y.get("verbose", x.get("verbose", 1))
-        assert isinstance(verbose, int)
-
-    z = copy.deepcopy(x)
-    recurse(z, y, misses, verbose)
-    return z
-
-
-=======
->>>>>>> 6c1a9c75
 def move_to_device(
     obj: TensorCollection, device: int = -1
 ) -> TensorCollection:  # pragma: no cover
