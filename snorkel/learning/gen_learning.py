from .disc_learning import NoiseAwareModel
<<<<<<< HEAD
from .utils import MentionScorer
import numbskull
=======
from .utils import MentionScorer, exact_data, log_odds, odds_to_prob, sample_data, sparse_abs, transform_sample_stats
>>>>>>> 62f611c9
from numbskull import NumbSkull
from numbskull.inference import FACTORS
from numbskull.numbskulltypes import Weight, Variable, Factor, FactorToVar
import numpy as np
import random
import scipy.sparse as sparse
<<<<<<< HEAD
from utils import exact_data, log_odds, odds_to_prob, sample_data, sparse_abs, transform_sample_stats
from copy import copy
from pandas import DataFrame, Series
from distutils.version import StrictVersion

DEP_SIMILAR = 0
DEP_FIXING = 1
DEP_REINFORCING = 2
DEP_EXCLUSIVE = 3
=======


class NaiveBayes(NoiseAwareModel):
    def __init__(self, bias_term=False):
        self.w         = None
        self.bias_term = bias_term

    def train(self, X, n_iter=1000, w0=None, rate=DEFAULT_RATE, alpha=DEFAULT_ALPHA, mu=DEFAULT_MU,
            sample=False, n_samples=100, evidence=None, warm_starts=False, tol=1e-6, verbose=True):
        """
        Perform SGD wrt the weights w
        * n_iter:      Number of steps of SGD
        * w0:          Initial value for weights w
        * rate:        I.e. the SGD step size
        * alpha:       Elastic net penalty mixing parameter (0=ridge, 1=lasso)
        * mu:          Elastic net penalty
        * sample:      Whether to sample or not
        * n_samples:   Number of samples per SGD step
        * evidence:    Ground truth to condition on
        * warm_starts:
        * tol:         For testing for SGD convergence, i.e. stopping threshold
        """
        self.X_train = X

        # Set up stuff
        N, M   = X.shape
        print("="*80)
        print("Training marginals (!= 0.5):\t%s" % N)
        print("Features:\t\t\t%s" % M)
        print("="*80)
        Xt     = X.transpose()
        Xt_abs = sparse_abs(Xt) if sparse.issparse(Xt) else np.abs(Xt)
        w0     = w0 if w0 is not None else np.ones(M)

        # Initialize training
        w = w0.copy()
        g = np.zeros(M)
        l = np.zeros(M)
        g_size = 0

        # Gradient descent
        if verbose:
            print("Begin training for rate={}, mu={}".format(rate, mu))
        for step in range(n_iter):

            # Get the expected LF accuracy
            t,f = sample_data(X, w, n_samples=n_samples) if sample else exact_data(X, w, evidence)
            p_correct, n_pred = transform_sample_stats(Xt, t, f, Xt_abs)

            # Get the "empirical log odds"; NB: this assumes one is correct, clamp is for sampling...
            l = np.clip(log_odds(p_correct), -10, 10)

            # SGD step with normalization by the number of samples
            g0 = (n_pred*(w - l)) / np.sum(n_pred)

            # Momentum term for faster training
            g = 0.95*g0 + 0.05*g

            # Check for convergence
            wn     = np.linalg.norm(w, ord=2)
            g_size = np.linalg.norm(g, ord=2)
            if step % 250 == 0 and verbose:
                print("\tLearning epoch = {}\tGradient mag. = {:.6f}".format(step, g_size))
            if (wn < 1e-12 or g_size / wn < tol) and step >= 10:
                if verbose:
                    print("SGD converged for mu={} after {} steps".format(mu, step))
                break

            # Update weights
            w -= rate * g

            # Apply elastic net penalty
            w_bias    = w[-1]
            soft      = np.abs(w) - mu
            ridge_pen = (1 + (1-alpha) * mu)

            #          \ell_1 penalty by soft thresholding        |  \ell_2 penalty
            w = (np.sign(w)*np.select([soft>0], [soft], default=0)) / ridge_pen

            # Don't regularize the bias term
            if self.bias_term:
                w[-1] = w_bias

        # SGD did not converge
        else:
            if verbose:
                print("Final gradient magnitude for rate={}, mu={}: {:.3f}".format(rate, mu, g_size))

        # Return learned weights
        self.w = w

    def marginals(self, X):
        return odds_to_prob(X.dot(self.w))
    
    def save(self, session, version):
        raise NotImplementedError("Not implemented for generative model.")

    def load(self, session, version):
        raise NotImplementedError("Not implemented for generative model.")


class GenerativeModelWeights(object):

    def __init__(self, n):
        self.n = n
        self.class_prior = 0.0
        self.lf_accuracy_log_odds = np.zeros(n, dtype=np.float64)
        for optional_name in GenerativeModel.optional_names:
            setattr(self, optional_name, np.zeros(n, dtype=np.float64))

        for dep_name in GenerativeModel.dep_names:
            setattr(self, dep_name, sparse.lil_matrix((n, n), dtype=np.float64))

    def lf_accuracy(self):
	    return 1.0 / (1.0 + np.exp(-self.lf_accuracy_log_odds)) 

    def is_sign_sparsistent(self, other, threshold=0.1):
        if self.n != other.n:
            raise ValueError("Dimension mismatch. %d versus %d" % (self.n, other.n))

        if not self._weight_is_sign_sparsitent(self.class_prior, other.class_prior, threshold):
            return False

        for i in range(self.n):
            if not self._weight_is_sign_sparsitent(
                    self.lf_accuracy_log_odds[i], other.lf_accuracy_log_odds[i], threshold):
                return False

        for name in GenerativeModel.optional_names:
            for i in range(self.n):
                if not self._weight_is_sign_sparsitent(
                        getattr(self, name)[i], getattr(other, name)[i], threshold):
                    return False

        for name in GenerativeModel.dep_names:
            for i in range(self.n):
                for j in range(self.n):
                    if not self._weight_is_sign_sparsitent(
                            getattr(self, name)[i, j], getattr(other, name)[i, j], threshold):
                        return False

        return True

    def _weight_is_sign_sparsitent(self, w1, w2, threshold):
        if abs(w1) <= threshold and abs(w2) <= threshold:
            return True
        elif w1 > threshold and w2 > threshold:
            return True
        elif w1 < -1 * threshold and w2 < -1 * threshold:
            return True
        else:
            return False
>>>>>>> 62f611c9


class GenerativeModel(object):
    """
    A generative model for data programming for binary classification.

    Supports dependencies among labeling functions.

    :param class_prior: whether to include class label prior factors
    :param lf_prior: whether to include labeling function prior factors
    :param lf_propensity: whether to include labeling function propensity
        factors
    :param lf_class_propensity: whether to include class-specific labeling
        function propensity factors
    :param seed: seed for initializing state of Numbskull variables
    """
    def __init__(self, class_prior=False, lf_prior=False, lf_propensity=False,
        lf_class_propensity=False, seed=271828):

        try:
            numbskull_version = numbskull.__version__
        except:
            numbskull_version = "0.0"
        numbskull_require = "0.1"

        if StrictVersion(numbskull_version) < StrictVersion(numbskull_require):
            raise ValueError(
                "Snorkel requires Numbskull version %s, but version %s is installed." % (numbskull_require, numbskull_version))

        self.class_prior = class_prior
        self.lf_prior = lf_prior
        self.lf_propensity = lf_propensity
        self.lf_class_propensity = lf_class_propensity
        self.weights = None

        self.rng = random.Random()
        self.rng.seed(seed)

    # These names of factor types are for the convenience of several methods
    # that perform the same operations over multiple types, but this class's
    # behavior is not fully specified here. Other methods, such as marginals(),
    # as well as maps defined within methods, require manual adjustments to
    # implement changes.
    #
    # These names are also used by other related classes, such as
    # GenerativeModelParameters
    optional_names = ('lf_prior', 'lf_propensity', 'lf_class_propensity')
    dep_names = (
        'dep_similar', 'dep_fixing', 'dep_reinforcing', 'dep_exclusive'
    )

    def train(self, L, deps=(), LF_acc_prior_weights=None,
        LF_acc_prior_weight_default=1, labels=None, label_prior_weight=5,
        init_deps=0.0, init_class_prior=-1.0, epochs=30, step_size=None, 
        decay=1.0, reg_param=0.1, reg_type=2, verbose=False, truncation=10, 
        burn_in=5, cardinality=None, timer=None, candidate_ranges=None):
        """
        Fits the parameters of the model to a data set. By default, learns a
        conditionally independent model. Additional unary dependencies can be
        set to be included in the constructor. Additional pairwise and
        higher-order dependencies can be included as an argument.

        Results are stored as a member named weights, instance of
        snorkel.learning.gen_learning.GenerativeModelWeights.

        :param L: M x N csr_AnnotationMatrix-type label matrix, where there are 
            M candidates labeled by N labeling functions (LFs)
        :param deps: collection of dependencies to include in the model, each 
                     element is a tuple of the form 
                     (LF 1 index, LF 2 index, dependency type),
                     see snorkel.learning.constants
        :param LF_acc_prior_weights: An N-element list of prior weights for the
            LF accuracies (log scale)
        :param LF_acc_prior_weight_default: Default prior for the weight of each 
            LF accuracy; if LF_acc_prior_weights is unset, each LF will have 
            this accuracy prior weight (log scale)
        :param labels: Optional ground truth labels
        :param label_prior_weight: The prior probability that the ground truth 
            labels (if provided) are correct (log scale)
        :param init_deps: initial weight for additional dependencies, except
                          class prior (log scale)
        :param init_class_prior: initial class prior (in log scale), note only
                                 used if class_prior=True in constructor
        :param epochs: number of training epochs
        :param step_size: gradient step size, default is 1 / L.shape[0]
        :param decay: multiplicative decay of step size,
                      step_size_(t+1) = step_size_(t) * decay
        :param reg_param: regularization strength
        :param reg_type: 1 = L1 regularization, 2 = L2 regularization
        :param verbose: whether to write debugging info to stdout
        :param truncation: number of iterations between truncation step for L1
                           regularization
        :param burn_in: number of burn-in samples to take before beginning
                        learning
        :param cardinality: number of possible classes; by default is inferred
            from the label matrix L
        :param timer: stopwatch for profiling, must implement start() and end()
        :param candidate_ranges: Optionally, a list of M sets of integer values,
            representing the possible categorical values that each of the M
            candidates can take. If a label is outside of this range throws an
            error. If None, then each candidate can take any value from 0 to
            cardinality.
        """
        m, n = L.shape
        step_size = step_size or 0.0001
        reg_param_scaled = reg_param / L.shape[0]

        # Check to make sure matrix is int-valued
        element_type = type(L[0,0])
        if not element_type in [np.int64, np.int32, int]:
            raise ValueError("""Label matrix must have int-type elements, 
                but elements have type %s""" % element_type)

        # Automatically infer cardinality
        # Binary: Values in {-1, 0, 1} [Default]
        # Categorical: Values in {0, 1, ..., K}
        if cardinality is None:
            # If candidate_ranges is provided, use this to determine cardinality
            if candidate_ranges is not None:
                cardinality = max(map(max, candidate_ranges))
            else:
                # This is just an annoying hack for LIL sparse matrices...
                try:
                    lmax = L.max()
                except AttributeError:
                    lmax = L.tocoo().max()

                if lmax > 2:
                    cardinality = lmax
                elif lmax < 2:
                    cardinality = 2
                else:
                    raise ValueError(
                        "L.max() == %s, cannot infer cardinality." % lmax)
            print("Inferred cardinality: %s" % cardinality)
        self.cardinality = cardinality

        # Priors for LFs default to fixed prior value
        # NOTE: Setting default != 0.5 creates a (fixed) factor which increases
        # runtime (by ~0.5x that of a non-fixed factor)...
        if LF_acc_prior_weights is None:
            LF_acc_prior_weights = [LF_acc_prior_weight_default for _ in range(n)]
        else:
            LF_acc_prior_weights = list(copy(LF_acc_prior_weights))

        # LF weights are un-fixed
        is_fixed = [False for _ in range(n)]

        # If supervised labels are provided, add them as a fixed LF with prior
        # Note: For large L this column stack operation could be very
        # inefficient, can consider refactoring...
        if labels is not None:
            labels = labels.reshape(m, 1)
            L = sparse.hstack([L.copy(), labels])
            is_fixed.append(True)
            LF_acc_prior_weights.append(label_prior_weight)
            n += 1

        # Make sure is CSR sparse matrix
        if not isinstance(L, sparse.csr_matrix):
            L = sparse.csr_matrix(L)

        # If candidate_ranges is provided, remap the values of L using
        # candidate_ranges. This "scoped categorical" approach allows learning
        # and inference to be efficient even with very large cardinality, as
        # we only sample relevant values for each candidate. Also set
        # per-candidate cardinalities according to candidate_ranges if not None,
        # else as constant value.
        self.cardinalities = self.cardinality * np.ones(m, dtype=np.int64)
        self.candidate_ranges = candidate_ranges
        if candidate_ranges is not None:
            for i in range(m):
                c_range = candidate_ranges[i]

                # Confirm that the candidate range has only unique values
                assert len(c_range) == len(set(c_range))
                self.cardinalities[i] = len(c_range)

                # Re-map the values of L[i, :]
                # Assumes L is csr_sparse format at this point
                for j in range(L[i].data.shape[0]):
                    val = L[i].data[j]
                    if val not in c_range:
                        raise ValueError("""Value {0} is not in supplied range 
                            for candidate at index {1}""".format(val, i))
                    L[i, L[i].indices[j]] = c_range.index(val) + 1

        # Shuffle the data points, cardinalities, and candidate_ranges
        idxs = range(m)
        np.random.shuffle(idxs)
        L = L[idxs, :]
        if candidate_ranges is not None:
            self.cardinalities = self.cardinalities[idxs]
            c_ranges_reshuffled = []
            for i in idxs:
                c_ranges_reshuffled.append(self.candidate_ranges[i])
            self.candidate_ranges = c_ranges_reshuffled

        # Compile factor graph
        self._process_dependency_graph(L, deps)
        weight, variable, factor, ftv, domain_mask, n_edges = self._compile(
            L, init_deps, init_class_prior, LF_acc_prior_weights, is_fixed, self.cardinalities)
        fg = NumbSkull(
            n_inference_epoch=0,
            n_learning_epoch=epochs, 
            stepsize=step_size,
            decay=decay,
            reg_param=reg_param_scaled,
            regularization=reg_type,
            truncation=truncation,
            quiet=(not verbose),
            verbose=verbose, 
            learn_non_evidence=True,
            burn_in=burn_in
        )
        fg.loadFactorGraph(weight, variable, factor, ftv, domain_mask, n_edges)

        if timer is not None:
            timer.start()
        fg.learning(out=False)
        if timer is not None:
            timer.end()
        self._process_learned_weights(L, fg, LF_acc_prior_weights, is_fixed)

        # Store info from factor graph
        if self.candidate_ranges is not None:
            self.cardinality_for_stats = max(self.cardinalities)
        else:
            self.cardinality_for_stats = self.cardinality
        self.learned_weights = fg.factorGraphs[0].weight_value
        weight, variable, factor, ftv, domain_mask, n_edges =\
            self._compile(sparse.coo_matrix((1, n), L.dtype), init_deps,
                init_class_prior, LF_acc_prior_weights, is_fixed,
                [self.cardinality_for_stats])

        variable["isEvidence"] = False
        weight["isFixed"] = True
        weight["initialValue"] = fg.factorGraphs[0].weight_value

        fg.factorGraphs = []
        fg.loadFactorGraph(weight, variable, factor, ftv, domain_mask, n_edges)

        self.fg = fg
        self.nlf = n
        self.cardinality = cardinality

    def learned_lf_stats(self):
        """
        Provides a summary of what the model has learned about the labeling
        functions. For each labeling function, estimates of the following
        are provided:

            Abstain
            Accuracy
            Coverage

            [Following are only available for binary tasks]
            True  Positive (TP)
            False Positive (FP)
            True  Negative (TN)
            False Negative (FN)

        For scoped categoricals, the information provided is for the maximum
        observed cardinality of any single data point.

        WARNING: This uses Gibbs sampling to estimate these values. This will
                 tend to mix poorly when there are many very accurate labeling
                 functions. In this case, this function will assume that the
                 classes are approximately balanced.
        """
        if self.fg is None:
            raise ValueError(
                "Must fit model with train() before computing diagnostics.")

        burnin = 500
        trials = 5000
        cardinality = self.cardinality_for_stats
        count = np.zeros((self.nlf, cardinality, cardinality + 1))

        for true_label in range(cardinality):
            for i in range(self.nlf + 1):
                self.fg.factorGraphs[0].var_value[0, i] = true_label
            self.fg.factorGraphs[0].inference(burnin, 0, True)
            for i in range(trials):
                self.fg.factorGraphs[0].inference(0, 1, True)
                y = self.fg.factorGraphs[0].var_value[0, 0]
                for j in range(self.nlf):
                    lf = self.fg.factorGraphs[0].var_value[0, j + 1]
                    count[j, y, lf] += 1

        count /= cardinality * trials

        # Compute summary stats to return to user
        stats = []
        for i in range(self.nlf):
            if cardinality == 2:
                tp = count[i, 1, 1]
                fp = count[i, 0, 1]
                tn = count[i, 0, 0]
                fn = count[i, 1, 0]
                coverage = 1 - (count[i, 0, 2] + count[i, 1, 2])
                stats.append({
                    "Precision": tp / (tp + fp),
                    "Recall": tp / count[i, 1, :].sum(),
                    "Accuracy": (tp + tn) / coverage,
                    "Coverage": coverage
                    })
            else:
                correct = sum([count[i, j, j] for j in range(cardinality)])
                coverage = 1 - sum([count[i, j, cardinality]
                    for j in range(cardinality)])
                stats.append({
                    "Accuracy": correct / coverage,
                    "Coverage": coverage
                })

        return DataFrame(stats)

    def marginals(self, L):
        """
        Given an M x N label matrix, returns marginal probabilities for each
        candidate, depending on classification setting:

            - Binary: Returns M-dim array representing the marginal probability
                of each candidate being True

            - Categorical (cardinality = K): Returns M x K dense matrix
                representing the marginal probabilities of each candidate being
                each class.

            - Scoped Categorical (cardinality = K, cardinality_ranges not None):
                Returns an M x K *sparse* matrix of marginals.

        In the categorical setting, the K values (columns in the marginals
        matrix) correspond to indices of the Candidate values defined.
        """
        m, n = L.shape
        if self.weights is None:
            raise ValueError("""Must fit model with train() before computing 
                marginal probabilities.""")

        # Binary classification setting
        if self.cardinality == 2:
            marginals = np.ndarray(L.shape[0], dtype=np.float64)

            for i in range(L.shape[0]):
                logp_true = self.weights.class_prior
                logp_false = -1 * self.weights.class_prior

                l_i = L[i].tocoo()

                for l_index1 in range(l_i.nnz):
                    data_j, j = l_i.data[l_index1], l_i.col[l_index1]
                    if data_j == 1:
                        logp_true  += self.weights.lf_accuracy[j]
                        logp_false -= self.weights.lf_accuracy[j]
                        logp_true  += self.weights.lf_class_propensity[j]
                        logp_false -= self.weights.lf_class_propensity[j]
                    elif data_j == -1:
                        logp_true  -= self.weights.lf_accuracy[j]
                        logp_false += self.weights.lf_accuracy[j]
                        logp_true  += self.weights.lf_class_propensity[j]
                        logp_false -= self.weights.lf_class_propensity[j]
                    else:
                        ValueError("""Illegal value at %d, %d: %d.
                            Must be in {-1, 0, 1}.""" % (i, j, data_j))

                    for l_index2 in range(l_i.nnz):
                        data_k, k = l_i.data[l_index2], l_i.col[l_index2]
                        if j != k:
                            if data_j == -1 and data_k == 1:
                                logp_true += self.weights.dep_fixing[j, k]
                            elif data_j == 1 and data_k == -1:
                                logp_false += self.weights.dep_fixing[j, k]

                            if data_j == 1 and data_k == 1:
                                logp_true += self.weights.dep_reinforcing[j, k]
                            elif data_j == -1 and data_k == -1:
                                logp_false += self.weights.dep_reinforcing[j, k]

                marginals[i] = 1 / (1 + np.exp(logp_false - logp_true))
            return marginals

        # Categorical setting
        else:
            all_marginals = []

            # Get the marginal (posterior) probability for each candidate
            for i in range(m):
                marginals = np.zeros(self.cardinalities[i], dtype=np.float64)
                # NB: class priors not currently available for categoricals
                l_i = L[i].tocoo()
                for l_index1 in range(l_i.nnz):
                    data_j, j = l_i.data[l_index1], l_i.col[l_index1]
                    if (data_j != 0):
                        if not 1 <= data_j <= self.cardinalities[i]:
                            raise ValueError(
                                """Illegal value at %d, %d: %d. Must be in 0 to 
                                %d.""" % (i, j, data_j, self.cardinalities[i]))
                        # NB: LF class propensity not currently available
                        # for categoricals
                        marginals[int(data_j - 1)] += \
                            2 * self.weights.lf_accuracy[j]
                            
                # NB: fixing and reinforcing not available for categoricals
                # Get softmax
                exps = np.exp(marginals)
                marginals = exps / exps.sum()
                all_marginals.append(marginals)

            # If candidate_ranges not None, remap back to original values and
            # return as sparse matrix
            if self.candidate_ranges is not None:
                M = sparse.coo_matrix((m, self.cardinality), dtype=np.float64)
                for i, marginals in enumerate(all_marginals):
                    for j, p in enumerate(marginals):
                        M[i, self.mappings[j-1]] = p
            else:
                M = np.vstack(all_marginals)
            return M

    def score(self, session, X_test, test_labels, gold_candidate_set=None, b=0.5, set_unlabeled_as_neg=True,
              display=True, scorer=MentionScorer, **kwargs):

        # Get the test candidates
        test_candidates = [X_test.get_candidate(session, i) for i in xrange(X_test.shape[0])]

        # Initialize scorer
        s               = scorer(test_candidates, test_labels, gold_candidate_set)
        test_marginals  = self.marginals(X_test, **kwargs)

        return s.score(test_marginals, train_marginals=None, b=b,
                       set_unlabeled_as_neg=set_unlabeled_as_neg, display=display)

    def _process_dependency_graph(self, L, deps):
        """
        Processes an iterable of triples that specify labeling function dependencies.

        The first two elements of the triple are the labeling functions to be modeled as dependent. The labeling
        functions are specified using their column indices in `L`. The third element is the type of dependency.
        Options are :const:`DEP_SIMILAR`, :const:`DEP_FIXING`, :const:`DEP_REINFORCING`, and :const:`DEP_EXCLUSIVE`.

        The results are :class:`scipy.sparse.csr_matrix` objects that represent directed adjacency matrices. They are
        set as various GenerativeModel members, two for each type of dependency, e.g., `dep_similar` and `dep_similar_T`
        (its transpose for efficient inverse lookups).

        :param deps: iterable of tuples of the form (lf_1, lf_2, type)
        """
        dep_name_map = {
            DEP_SIMILAR: 'dep_similar',
            DEP_FIXING: 'dep_fixing',
            DEP_REINFORCING: 'dep_reinforcing',
            DEP_EXCLUSIVE: 'dep_exclusive'
        }

        for dep_name in GenerativeModel.dep_names:
            setattr(self, dep_name, sparse.lil_matrix((L.shape[1], L.shape[1])))

        for lf1, lf2, dep_type in deps:
            if lf1 == lf2:
                raise ValueError("Invalid dependency. Labeling function cannot depend on itself.")

            if dep_type in dep_name_map:
                dep_mat = getattr(self, dep_name_map[dep_type])
            else:
                raise ValueError("Unrecognized dependency type: " + unicode(dep_type))

            dep_mat[lf1, lf2] = 1

        for dep_name in GenerativeModel.dep_names:
            setattr(self, dep_name, getattr(self, dep_name).tocoo(copy=True))

    def _compile(self, L, init_deps, init_class_prior, LF_acc_prior_weights, is_fixed, cardinalities):
        """Compiles a generative model based on L and the current labeling function
        dependencies.
        """
        m, n = L.shape

        n_weights = 1 if self.class_prior else 0

        self.hasPrior = [i != 0 for i in LF_acc_prior_weights]
        nPrior = sum(self.hasPrior)
        nUnFixed = sum([not i for i in is_fixed])

        n_weights += nPrior
        n_weights += nUnFixed
        for optional_name in GenerativeModel.optional_names:
            if getattr(self, optional_name):
                n_weights += n
        for dep_name in GenerativeModel.dep_names:
            n_weights += getattr(self, dep_name).getnnz()

        n_vars = m * (n + 1)
        n_factors = m * n_weights

        n_edges = 1 if self.class_prior else 0
        n_edges += 2 * (nPrior + nUnFixed)
        if self.lf_prior:
            n_edges += n
        if self.lf_propensity:
            n_edges += n
        if self.lf_class_propensity:
            n_edges += 2 * n
        n_edges += 2 * self.dep_similar.getnnz() + 3 * self.dep_fixing.getnnz() + \
                   3 * self.dep_reinforcing.getnnz() + 2 * self.dep_exclusive.getnnz()
        n_edges *= m

        weight = np.zeros(n_weights, Weight)
        variable = np.zeros(n_vars, Variable)
        factor = np.zeros(n_factors, Factor)
        ftv = np.zeros(n_edges, FactorToVar)
        domain_mask = np.zeros(n_vars, np.bool)

        #
        # Compiles weight matrix
        #
        if self.class_prior:
            weight[0]['isFixed'] = False
            weight[0]['initialValue'] = np.float64(init_class_prior)
            w_off = 1
        else:
            w_off = 0

        for i in range(n):
            # Prior on LF acc
            if self.hasPrior[i]:
                weight[w_off]['isFixed'] = True
                weight[w_off]['initialValue'] = LF_acc_prior_weights[i]
                w_off += 1
            # Learnable acc for LF
            if (not is_fixed[i]):
                weight[w_off]['isFixed'] = False

                # Note: Because we're not doing exact gradient descent, don't
                # need to add any random noise to initial values here
                # Setting to 0 = setting to prior value
                weight[w_off]['initialValue'] = np.float64(0)
                w_off += 1

        for i in range(w_off, weight.shape[0]):
            weight[i]['isFixed'] = False
            weight[i]['initialValue'] = np.float64(init_deps)

        #
        # Compiles variable matrix
        #
        # Internal representation:
        #   True Class:         0 to (cardinality - 1) are the classes
        #   Labeling functions: 0 to (cardinality - 1) are the classes
        #                       cardinality is abstain
        # Candidates (variables)
        for i in range(m):
            variable[i]['isEvidence'] = False
            variable[i]['initialValue'] = self.rng.randrange(0, cardinalities[i])
            variable[i]["dataType"] = 0
            variable[i]["cardinality"] = cardinalities[i]

        # LF label variables -- initial loop to set all variables
        for i in range(m):
            for j in range(n):
                index = m + n * i + j
                variable[index]["isEvidence"] = 1
                variable[index]["dataType"] = 0
                variable[index]["cardinality"] = cardinalities[i] + 1
                
                # Default to abstain
                variable[index]["initialValue"] = cardinalities[i]

        # LF labels -- now set the non-zero labels
        L_coo = L.tocoo()
        for L_index in range(L_coo.nnz):
            data, i, j = L_coo.data[L_index], L_coo.row[L_index], L_coo.col[L_index]
            index = m + n * i + j

            # Note: Here we need to use the overall cardinality to handle, since
            # with candidate_ranges not None and self.cardinality > 2, some
            # candidates could have cardinality == 2...
            if (self.cardinality == 2):
                if data == 1:
                    variable[index]["initialValue"] = 1
                elif data == 0:
                    variable[index]["initialValue"] = 2
                elif data == -1:
                    variable[index]["initialValue"] = 0
                else:
                    raise ValueError("Invalid labeling function output in cell (%d, %d): %d. "
                                     "Valid values are 1, 0, and -1. " % (i, j, data))
            else:
                if data == 0:
                    variable[index]["initialValue"] = cardinalities[i]
                elif 1 <= data <= cardinalities[i]:
                    variable[index]["initialValue"] = data - 1
                else:
                    raise ValueError("Invalid labeling function output in cell (%d, %d): %d. "
                                     "Valid values are 0 to %d. " % (i, j, data, self.cardinality))

        #
        # Compiles factor and ftv matrices
        #
        # Class prior
        if self.class_prior:
            if self.cardinality != 2:
                raise NotImplementedError("Class Prior not implemented for categorical classes.")
            for i in range(m):
                factor[i]["factorFunction"] = FACTORS["DP_GEN_CLASS_PRIOR"]
                factor[i]["weightId"] = 0
                factor[i]["featureValue"] = 1
                factor[i]["arity"] = 1
                factor[i]["ftv_offset"] = i

                ftv[i]["vid"] = i

            f_off = m
            ftv_off = m
            w_off = 1
        else:
            f_off = 0
            ftv_off = 0
            w_off = 0

        # Factors over labeling function outputs
        nfactors_for_lf = [(int(self.hasPrior[i]) + int(not is_fixed[i])) for i in range(n)]
        f_off, ftv_off, w_off = self._compile_output_factors(L, factor, f_off, ftv, ftv_off, w_off, "DP_GEN_LF_ACCURACY",
                                                             (lambda m, n, i, j: i, lambda m, n, i, j: m + n * i + j), nfactors_for_lf)

        optional_name_map = {
            'lf_prior':
                ('DP_GEN_LF_PRIOR', (
                    lambda m, n, i, j: m + n * i + j,)),
            'lf_propensity':
                ('DP_GEN_LF_PROPENSITY', (
                    lambda m, n, i, j: m + n * i + j,)),
            'lf_class_propensity':
                ('DP_GEN_LF_CLASS_PROPENSITY', (
                    lambda m, n, i, j: i,
                    lambda m, n, i, j: m + n * i + j)),
        }

        for optional_name in GenerativeModel.optional_names:
            if getattr(self, optional_name):
                if optional_name != 'lf_propensity' and self.cardinality != 2:
                    raise NotImplementedError(optional_name + " not implemented for categorical classes.")
                f_off, ftv_off, w_off = self._compile_output_factors(L, factor, f_off, ftv, ftv_off, w_off,
                                                                     optional_name_map[optional_name][0],
                                                                     optional_name_map[optional_name][1])

        # Factors for labeling function dependencies
        dep_name_map = {
            'dep_similar':
                ('DP_GEN_DEP_SIMILAR', (
                    lambda m, n, i, j, k: m + n * i + j,
                    lambda m, n, i, j, k: m + n * i + k)),
            'dep_fixing':
                ('DP_GEN_DEP_FIXING', (
                    lambda m, n, i, j, k: i,
                    lambda m, n, i, j, k: m + n * i + j,
                    lambda m, n, i, j, k: m + n * i + k)),
            'dep_reinforcing':
                ('DP_GEN_DEP_REINFORCING', (
                    lambda m, n, i, j, k: i,
                    lambda m, n, i, j, k: m + n * i + j,
                    lambda m, n, i, j, k: m + n * i + k)),
            'dep_exclusive':
                ('DP_GEN_DEP_EXCLUSIVE', (
                    lambda m, n, i, j, k: m + n * i + j,
                    lambda m, n, i, j, k: m + n * i + k))
        }

        CATEGORICAL_DEPS = ['dep_similar', 'dep_exclusive']
        for dep_name in GenerativeModel.dep_names:
            mat = getattr(self, dep_name)
            if mat.nnz > 0:
                if dep_name not in CATEGORICAL_DEPS and self.cardinality != 2:
                    raise NotImplementedError(
                        dep_name + " not implemented for categorical classes.")
                for i in range(len(mat.data)):
                    f_off, ftv_off, w_off = self._compile_dep_factors(L, factor, 
                        f_off, ftv, ftv_off, w_off, mat.row[i], mat.col[i],
                        dep_name_map[dep_name][0], dep_name_map[dep_name][1])

        return weight, variable, factor, ftv, domain_mask, n_edges

    def _compile_output_factors(self, L, factors, factors_offset, ftv, 
        ftv_offset, weight_offset, factor_name, vid_funcs,
        nfactors_for_lf=None):
        """
        Compiles factors over the outputs of labeling functions, i.e., for which
        there is one weight per labeling function and one factor per labeling 
        function-candidate pair.
        """
        m, n = L.shape

        if nfactors_for_lf == None:
            nfactors_for_lf = [1 for i in range(n)]

        factors_index = factors_offset
        ftv_index = ftv_offset
        for i in range(m):
            w_off = weight_offset
            for j in range(n):
                for k in range(nfactors_for_lf[j]):
                    factors[factors_index]["factorFunction"] = FACTORS[factor_name]
                    factors[factors_index]["weightId"] = w_off
                    factors[factors_index]["featureValue"] = 1
                    factors[factors_index]["arity"] = len(vid_funcs)
                    factors[factors_index]["ftv_offset"] = ftv_index

                    factors_index += 1
                    w_off += 1

                    for vid_func in vid_funcs:
                        ftv[ftv_index]["vid"] = vid_func(m, n, i, j)
                        ftv_index += 1

        return factors_index, ftv_index, w_off

    def _compile_dep_factors(self, L, factors, factors_offset, ftv, ftv_offset, weight_offset, j, k, factor_name, vid_funcs):
        """
        Compiles factors for dependencies between pairs of labeling functions (possibly also depending on the latent
        class label).
        """
        m, n = L.shape

        for i in range(m):
            factors_index = factors_offset + i
            ftv_index = ftv_offset + len(vid_funcs) * i

            factors[factors_index]["factorFunction"] = FACTORS[factor_name]
            factors[factors_index]["weightId"] = weight_offset
            factors[factors_index]["featureValue"] = 1
            factors[factors_index]["arity"] = len(vid_funcs)
            factors[factors_index]["ftv_offset"] = ftv_index

            for i_var, vid_func in enumerate(vid_funcs):
                ftv[ftv_index + i_var]["vid"] = vid_func(m, n, i, j, k)

        return factors_offset + m, ftv_offset + len(vid_funcs) * m, weight_offset + 1

    def _process_learned_weights(self, L, fg, LF_acc_prior_weights, is_fixed):
        _, n = L.shape

        w = fg.getFactorGraph().getWeights()
        weights = GenerativeModelWeights(n)

        if self.class_prior:
            weights.class_prior = w[0]
            w_off = 1
        else:
            w_off = 0

        weights.lf_accuracy = np.zeros((n,))
        for i in range(n):
            # Prior on LF acc
            if self.hasPrior[i]:
                weights.lf_accuracy[i] += w[w_off]
                w_off += 1
            # Learnable acc for LF
            if (not is_fixed[i]):
                weights.lf_accuracy[i] += w[w_off]
                w_off += 1

        for optional_name in GenerativeModel.optional_names:
            if getattr(self, optional_name):
                setattr(weights, optional_name, np.copy(w[w_off:w_off + n]))
                w_off += n

        for dep_name in self.dep_names:
            mat = getattr(self, dep_name)
            weight_mat = sparse.lil_matrix((n, n))

            for i in range(len(mat.data)):
                if w[w_off] != 0:
                    weight_mat[mat.row[i], mat.col[i]] = w[w_off]
                w_off += 1

            setattr(weights, dep_name, weight_mat.tocsr(copy=True))

        self.weights = weights


class GenerativeModelWeights(object):

    def __init__(self, n):
        self.n = n
        self.class_prior = 0.0
        self.lf_accuracy = np.zeros(n, dtype=np.float64)
        for optional_name in GenerativeModel.optional_names:
            setattr(self, optional_name, np.zeros(n, dtype=np.float64))

        for dep_name in GenerativeModel.dep_names:
            setattr(self, dep_name, sparse.lil_matrix((n, n), dtype=np.float64))

    def is_sign_sparsistent(self, other, threshold=0.1):
        if self.n != other.n:
            raise ValueError("Dimension mismatch. %d versus %d" % (self.n, other.n))

        if not self._weight_is_sign_sparsitent(self.class_prior, other.class_prior, threshold):
            return False

        for i in range(self.n):
            if not self._weight_is_sign_sparsitent(
                    self.lf_accuracy[i], other.lf_accuracy[i], threshold):
                return False

        for name in GenerativeModel.optional_names:
            for i in range(self.n):
                if not self._weight_is_sign_sparsitent(
                        getattr(self, name)[i], getattr(other, name)[i], threshold):
                    return False

        for name in GenerativeModel.dep_names:
            for i in range(self.n):
                for j in range(self.n):
                    if not self._weight_is_sign_sparsitent(
                            getattr(self, name)[i, j], getattr(other, name)[i, j], threshold):
                        return False

        return True

    def _weight_is_sign_sparsitent(self, w1, w2, threshold):
        if abs(w1) <= threshold and abs(w2) <= threshold:
            return True
        elif w1 > threshold and w2 > threshold:
            return True
        elif w1 < -1 * threshold and w2 < -1 * threshold:
            return True
        else:
            return False


###
### Old generative model class
###
class NaiveBayes(NoiseAwareModel):
    def __init__(self, bias_term=False):
        self.w         = None
        self.bias_term = bias_term

    def train(self, X, n_iter=1000, w0=None, rate=0.01, alpha=0.5, mu=1e-6,
            sample=False, n_samples=100, evidence=None, warm_starts=False, 
            tol=1e-6, verbose=True):
        """
        Perform SGD wrt the weights w
        * n_iter:      Number of steps of SGD
        * w0:          Initial value for weights w
        * rate:        I.e. the SGD step size
        * alpha:       Elastic net penalty mixing parameter (0=ridge, 1=lasso)
        * mu:          Elastic net penalty
        * sample:      Whether to sample or not
        * n_samples:   Number of samples per SGD step
        * evidence:    Ground truth to condition on
        * warm_starts:
        * tol:         For testing for SGD convergence, i.e. stopping threshold
        """
        self.X_train = X

        # Set up stuff
        N, M   = X.shape
        print "="*80
        print "Training marginals (!= 0.5):\t%s" % N
        print "Features:\t\t\t%s" % M
        print "="*80
        Xt     = X.transpose()
        Xt_abs = sparse_abs(Xt) if sparse.issparse(Xt) else np.abs(Xt)
        w0     = w0 if w0 is not None else np.ones(M)

        # Initialize training
        w = w0.copy()
        g = np.zeros(M)
        l = np.zeros(M)
        g_size = 0

        # Gradient descent
        if verbose:
            print "Begin training for rate={}, mu={}".format(rate, mu)
        for step in range(n_iter):

            # Get the expected LF accuracy
            t,f = sample_data(X, w, n_samples=n_samples) if sample else exact_data(X, w, evidence)
            p_correct, n_pred = transform_sample_stats(Xt, t, f, Xt_abs)

            # Get the "empirical log odds"; NB: this assumes one is correct, clamp is for sampling...
            l = np.clip(log_odds(p_correct), -10, 10)

            # SGD step with normalization by the number of samples
            g0 = (n_pred*(w - l)) / np.sum(n_pred)

            # Momentum term for faster training
            g = 0.95*g0 + 0.05*g

            # Check for convergence
            wn     = np.linalg.norm(w, ord=2)
            g_size = np.linalg.norm(g, ord=2)
            if step % 250 == 0 and verbose:
                print "\tLearning epoch = {}\tGradient mag. = {:.6f}".format(step, g_size)
            if (wn < 1e-12 or g_size / wn < tol) and step >= 10:
                if verbose:
                    print "SGD converged for mu={} after {} steps".format(mu, step)
                break

            # Update weights
            w -= rate * g

            # Apply elastic net penalty
            w_bias    = w[-1]
            soft      = np.abs(w) - mu
            ridge_pen = (1 + (1-alpha) * mu)

            #          \ell_1 penalty by soft thresholding        |  \ell_2 penalty
            w = (np.sign(w)*np.select([soft>0], [soft], default=0)) / ridge_pen

            # Don't regularize the bias term
            if self.bias_term:
                w[-1] = w_bias

        # SGD did not converge
        else:
            if verbose:
                print "Final gradient magnitude for rate={}, mu={}: {:.3f}".format(rate, mu, g_size)

        # Return learned weights
        self.w = w

    def marginals(self, X):
        return odds_to_prob(X.dot(self.w))

    def save(self, session, version):
        raise NotImplementedError("Not implemented for generative model.")

    def load(self, session, version):
        raise NotImplementedError("Not implemented for generative model.")        <|MERGE_RESOLUTION|>--- conflicted
+++ resolved
@@ -1,17 +1,12 @@
 from .disc_learning import NoiseAwareModel
-<<<<<<< HEAD
 from .utils import MentionScorer
 import numbskull
-=======
-from .utils import MentionScorer, exact_data, log_odds, odds_to_prob, sample_data, sparse_abs, transform_sample_stats
->>>>>>> 62f611c9
 from numbskull import NumbSkull
 from numbskull.inference import FACTORS
 from numbskull.numbskulltypes import Weight, Variable, Factor, FactorToVar
 import numpy as np
 import random
 import scipy.sparse as sparse
-<<<<<<< HEAD
 from utils import exact_data, log_odds, odds_to_prob, sample_data, sparse_abs, transform_sample_stats
 from copy import copy
 from pandas import DataFrame, Series
@@ -21,161 +16,6 @@
 DEP_FIXING = 1
 DEP_REINFORCING = 2
 DEP_EXCLUSIVE = 3
-=======
-
-
-class NaiveBayes(NoiseAwareModel):
-    def __init__(self, bias_term=False):
-        self.w         = None
-        self.bias_term = bias_term
-
-    def train(self, X, n_iter=1000, w0=None, rate=DEFAULT_RATE, alpha=DEFAULT_ALPHA, mu=DEFAULT_MU,
-            sample=False, n_samples=100, evidence=None, warm_starts=False, tol=1e-6, verbose=True):
-        """
-        Perform SGD wrt the weights w
-        * n_iter:      Number of steps of SGD
-        * w0:          Initial value for weights w
-        * rate:        I.e. the SGD step size
-        * alpha:       Elastic net penalty mixing parameter (0=ridge, 1=lasso)
-        * mu:          Elastic net penalty
-        * sample:      Whether to sample or not
-        * n_samples:   Number of samples per SGD step
-        * evidence:    Ground truth to condition on
-        * warm_starts:
-        * tol:         For testing for SGD convergence, i.e. stopping threshold
-        """
-        self.X_train = X
-
-        # Set up stuff
-        N, M   = X.shape
-        print("="*80)
-        print("Training marginals (!= 0.5):\t%s" % N)
-        print("Features:\t\t\t%s" % M)
-        print("="*80)
-        Xt     = X.transpose()
-        Xt_abs = sparse_abs(Xt) if sparse.issparse(Xt) else np.abs(Xt)
-        w0     = w0 if w0 is not None else np.ones(M)
-
-        # Initialize training
-        w = w0.copy()
-        g = np.zeros(M)
-        l = np.zeros(M)
-        g_size = 0
-
-        # Gradient descent
-        if verbose:
-            print("Begin training for rate={}, mu={}".format(rate, mu))
-        for step in range(n_iter):
-
-            # Get the expected LF accuracy
-            t,f = sample_data(X, w, n_samples=n_samples) if sample else exact_data(X, w, evidence)
-            p_correct, n_pred = transform_sample_stats(Xt, t, f, Xt_abs)
-
-            # Get the "empirical log odds"; NB: this assumes one is correct, clamp is for sampling...
-            l = np.clip(log_odds(p_correct), -10, 10)
-
-            # SGD step with normalization by the number of samples
-            g0 = (n_pred*(w - l)) / np.sum(n_pred)
-
-            # Momentum term for faster training
-            g = 0.95*g0 + 0.05*g
-
-            # Check for convergence
-            wn     = np.linalg.norm(w, ord=2)
-            g_size = np.linalg.norm(g, ord=2)
-            if step % 250 == 0 and verbose:
-                print("\tLearning epoch = {}\tGradient mag. = {:.6f}".format(step, g_size))
-            if (wn < 1e-12 or g_size / wn < tol) and step >= 10:
-                if verbose:
-                    print("SGD converged for mu={} after {} steps".format(mu, step))
-                break
-
-            # Update weights
-            w -= rate * g
-
-            # Apply elastic net penalty
-            w_bias    = w[-1]
-            soft      = np.abs(w) - mu
-            ridge_pen = (1 + (1-alpha) * mu)
-
-            #          \ell_1 penalty by soft thresholding        |  \ell_2 penalty
-            w = (np.sign(w)*np.select([soft>0], [soft], default=0)) / ridge_pen
-
-            # Don't regularize the bias term
-            if self.bias_term:
-                w[-1] = w_bias
-
-        # SGD did not converge
-        else:
-            if verbose:
-                print("Final gradient magnitude for rate={}, mu={}: {:.3f}".format(rate, mu, g_size))
-
-        # Return learned weights
-        self.w = w
-
-    def marginals(self, X):
-        return odds_to_prob(X.dot(self.w))
-    
-    def save(self, session, version):
-        raise NotImplementedError("Not implemented for generative model.")
-
-    def load(self, session, version):
-        raise NotImplementedError("Not implemented for generative model.")
-
-
-class GenerativeModelWeights(object):
-
-    def __init__(self, n):
-        self.n = n
-        self.class_prior = 0.0
-        self.lf_accuracy_log_odds = np.zeros(n, dtype=np.float64)
-        for optional_name in GenerativeModel.optional_names:
-            setattr(self, optional_name, np.zeros(n, dtype=np.float64))
-
-        for dep_name in GenerativeModel.dep_names:
-            setattr(self, dep_name, sparse.lil_matrix((n, n), dtype=np.float64))
-
-    def lf_accuracy(self):
-	    return 1.0 / (1.0 + np.exp(-self.lf_accuracy_log_odds)) 
-
-    def is_sign_sparsistent(self, other, threshold=0.1):
-        if self.n != other.n:
-            raise ValueError("Dimension mismatch. %d versus %d" % (self.n, other.n))
-
-        if not self._weight_is_sign_sparsitent(self.class_prior, other.class_prior, threshold):
-            return False
-
-        for i in range(self.n):
-            if not self._weight_is_sign_sparsitent(
-                    self.lf_accuracy_log_odds[i], other.lf_accuracy_log_odds[i], threshold):
-                return False
-
-        for name in GenerativeModel.optional_names:
-            for i in range(self.n):
-                if not self._weight_is_sign_sparsitent(
-                        getattr(self, name)[i], getattr(other, name)[i], threshold):
-                    return False
-
-        for name in GenerativeModel.dep_names:
-            for i in range(self.n):
-                for j in range(self.n):
-                    if not self._weight_is_sign_sparsitent(
-                            getattr(self, name)[i, j], getattr(other, name)[i, j], threshold):
-                        return False
-
-        return True
-
-    def _weight_is_sign_sparsitent(self, w1, w2, threshold):
-        if abs(w1) <= threshold and abs(w2) <= threshold:
-            return True
-        elif w1 > threshold and w2 > threshold:
-            return True
-        elif w1 < -1 * threshold and w2 < -1 * threshold:
-            return True
-        else:
-            return False
->>>>>>> 62f611c9
-
 
 class GenerativeModel(object):
     """
